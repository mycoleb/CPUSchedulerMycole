package src;

import java.util.ArrayList;

public class Process {
    private String ID;
    private int priority;
    private ArrayList<Integer> events;
    private int eventsIndex;
    private int waitTime;
    private int turnAroundTime;
    private int responseTime;
    private int QAddTime;

    public String getID() {
        return ID;
    }

    public void setID(String ID) {
        this.ID = ID;
    }

    public int getPriority() {
        return priority;
    }

    public int getCurrentEvent() {return events.get(eventsIndex);}

    public void updateCurrentEvent(int update) {
        Integer changedEvent = events.get(0).intValue() + update;
        events.set(eventsIndex, changedEvent);
    }

    public void setPriority(int priority) {
        this.priority = priority;
    }

    public ArrayList<Integer> getEvents() {
        return events;
    }

    public void setEvents(ArrayList<Integer> events) {
        this.events = events;
    }

    public int getEventsIndex() {
        return eventsIndex;
    }

    public void setEventsIndex(int eventsIndex) {
        this.eventsIndex = eventsIndex;
    }

    public int getWaitTime() {
        return waitTime;
    }

    public void setWaitTime(int waitTime) {
        this.waitTime = waitTime;
    }

    public int getTurnAroundTime() {
        return turnAroundTime;
    }

    public void setTurnAroundTime(int turnAroundTime) {
        this.turnAroundTime = turnAroundTime;
    }

    public int getResponseTime() {
        return responseTime;
    }

    public void setResponseTime(int responseTime) {
        this.responseTime = responseTime;
    }

    public int getQAddTime() {
        return QAddTime;
    }

    public void setQAddTime(int QAddTime) {
        this.QAddTime = QAddTime;
    }

    public int getCurrentEvent() {
        return events.get(eventsIndex);
    }

    public void updateCurrentEvent(Integer update) {
        events.set(eventsIndex, update);
    }

<<<<<<< HEAD
    public Process(String ID) {
        this.ID = ID;
        this.events = new ArrayList<>();
        this.eventsIndex = 0;
        this.waitTime = 0;
        this.turnAroundTime = 0;
        this.responseTime = 0;
        this.QAddTime = 0;
        this.priority = 0;
    }
=======
>>>>>>> 53c47b73
}<|MERGE_RESOLUTION|>--- conflicted
+++ resolved
@@ -91,7 +91,7 @@
         events.set(eventsIndex, update);
     }
 
-<<<<<<< HEAD
+
     public Process(String ID) {
         this.ID = ID;
         this.events = new ArrayList<>();
@@ -102,6 +102,4 @@
         this.QAddTime = 0;
         this.priority = 0;
     }
-=======
->>>>>>> 53c47b73
-}+}
